--- conflicted
+++ resolved
@@ -169,17 +169,9 @@
         if len(rfRstream) == 0:
             continue
 
-<<<<<<< HEAD
         ## JMG ##
 
 
-
-
-
-
-
-=======
->>>>>>> a5c6c0c7
         # Remove outliers wrt variance
         # Calculate variance over 30. sec
         nt = int(30./rfRstream[0].stats.delta)
